--- conflicted
+++ resolved
@@ -184,12 +184,9 @@
 * `CARGO_PKG_DESCRIPTION` — The description from the manifest of your package.
 * `CARGO_PKG_HOMEPAGE` — The home page from the manifest of your package.
 * `CARGO_PKG_REPOSITORY` — The repository from the manifest of your package.
-<<<<<<< HEAD
 * `CARGO_PKG_LICENSE` — The license from the manifest of your package.
-=======
 * `CARGO_CRATE_NAME` — The name of the crate that is currently being compiled.
 * `CARGO_BIN_NAME` — The name of the binary that is currently being compiled (if it is a binary). This name does not include any file extension, such as `.exe`.
->>>>>>> 5eb53f7d
 * `OUT_DIR` — If the package has a build script, this is set to the folder where the build
               script should place its output. See below for more information.
               (Only set during compilation.)
