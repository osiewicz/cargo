#![deny(warnings)]

extern crate hamcrest;
extern crate cargo;

use std::collections::BTreeMap;

use hamcrest::{assert_that, equal_to, contains, not};

use cargo::core::source::{SourceId, GitReference};
use cargo::core::dependency::Kind::{self, Development};
use cargo::core::{Dependency, PackageId, Summary, Registry};
use cargo::util::{CargoResult, ToUrl};
use cargo::core::resolver::{self, Method};

fn resolve(pkg: &PackageId, deps: Vec<Dependency>, registry: &[Summary])
    -> CargoResult<Vec<PackageId>>
{
    struct MyRegistry<'a>(&'a [Summary]);
    impl<'a> Registry for MyRegistry<'a> {
        fn query(&mut self,
                 dep: &Dependency,
                 f: &mut FnMut(Summary)) -> CargoResult<()> {
            for summary in self.0.iter() {
                if dep.matches(summary) {
                    f(summary.clone());
                }
            }
            Ok(())
        }
        fn supports_checksums(&self) -> bool { false }
        fn requires_precise(&self) -> bool { false }
    }
    let mut registry = MyRegistry(registry);
    let summary = Summary::new(pkg.clone(), deps, BTreeMap::new(), None).unwrap();
    let method = Method::Everything;
    let resolve = resolver::resolve(&[(summary, method)], &[], &mut registry, None, false)?;
    let res = resolve.iter().cloned().collect();
    Ok(res)
}

trait ToDep {
    fn to_dep(self) -> Dependency;
}

impl ToDep for &'static str {
    fn to_dep(self) -> Dependency {
        let url = "http://example.com".to_url().unwrap();
        let source_id = SourceId::for_registry(&url).unwrap();
        Dependency::parse_no_deprecated(self, Some("1.0.0"), &source_id).unwrap()
    }
}

impl ToDep for Dependency {
    fn to_dep(self) -> Dependency {
        self
    }
}

trait ToPkgId {
    fn to_pkgid(&self) -> PackageId;
}

impl ToPkgId for &'static str {
    fn to_pkgid(&self) -> PackageId {
        PackageId::new(*self, "1.0.0", &registry_loc()).unwrap()
    }
}

impl ToPkgId for (&'static str, &'static str) {
    fn to_pkgid(&self) -> PackageId {
        let (name, vers) = *self;
        PackageId::new(name, vers, &registry_loc()).unwrap()
    }
}

impl ToPkgId for (&'static str, String) {
    fn to_pkgid(&self) -> PackageId {
        let (name, ref vers) = *self;
        PackageId::new(name, vers, &registry_loc()).unwrap()
    }
}

macro_rules! pkg {
    ($pkgid:expr => [$($deps:expr),+]) => ({
        let d: Vec<Dependency> = vec![$($deps.to_dep()),+];
        let pkgid = $pkgid.to_pkgid();
        let link = if pkgid.name().ends_with("-sys") {Some(pkgid.name().to_string())} else {None};

        Summary::new(pkgid, d, BTreeMap::new(), link).unwrap()
    });

    ($pkgid:expr) => ({
        let pkgid = $pkgid.to_pkgid();
        let link = if pkgid.name().ends_with("-sys") {Some(pkgid.name().to_string())} else {None};
        Summary::new(pkgid, Vec::new(), BTreeMap::new(), link).unwrap()
    })
}

fn registry_loc() -> SourceId {
    let remote = "http://example.com".to_url().unwrap();
    SourceId::for_registry(&remote).unwrap()
}

fn pkg(name: &str) -> Summary {
    let link = if name.ends_with("-sys") {Some(name.to_string())} else {None};
    Summary::new(pkg_id(name), Vec::new(), BTreeMap::new(), link).unwrap()
}

fn pkg_id(name: &str) -> PackageId {
    PackageId::new(name, "1.0.0", &registry_loc()).unwrap()
}

fn pkg_id_loc(name: &str, loc: &str) -> PackageId {
    let remote = loc.to_url();
    let master = GitReference::Branch("master".to_string());
    let source_id = SourceId::for_git(&remote.unwrap(), master).unwrap();

    PackageId::new(name, "1.0.0", &source_id).unwrap()
}

fn pkg_loc(name: &str, loc: &str) -> Summary {
    let link = if name.ends_with("-sys") {Some(name.to_string())} else {None};
    Summary::new(pkg_id_loc(name, loc), Vec::new(), BTreeMap::new(), link).unwrap()
}

fn dep(name: &str) -> Dependency { dep_req(name, "1.0.0") }
fn dep_req(name: &str, req: &str) -> Dependency {
    let url = "http://example.com".to_url().unwrap();
    let source_id = SourceId::for_registry(&url).unwrap();
    Dependency::parse_no_deprecated(name, Some(req), &source_id).unwrap()
}

fn dep_loc(name: &str, location: &str) -> Dependency {
    let url = location.to_url().unwrap();
    let master = GitReference::Branch("master".to_string());
    let source_id = SourceId::for_git(&url, master).unwrap();
    Dependency::parse_no_deprecated(name, Some("1.0.0"), &source_id).unwrap()
}
fn dep_kind(name: &str, kind: Kind) -> Dependency {
    dep(name).set_kind(kind).clone()
}

fn registry(pkgs: Vec<Summary>) -> Vec<Summary> {
    pkgs
}

fn names<P: ToPkgId>(names: &[P]) -> Vec<PackageId> {
    names.iter().map(|name| name.to_pkgid()).collect()
}

fn loc_names(names: &[(&'static str, &'static str)]) -> Vec<PackageId> {
    names.iter()
        .map(|&(name, loc)| pkg_id_loc(name, loc)).collect()
}

#[test]
fn test_resolving_empty_dependency_list() {
    let res = resolve(&pkg_id("root"), Vec::new(),
                      &registry(vec![])).unwrap();

    assert_that(&res, equal_to(&names(&["root"])));
}

#[test]
fn test_resolving_only_package() {
    let reg = registry(vec![pkg("foo")]);
    let res = resolve(&pkg_id("root"), vec![dep("foo")], &reg);

    assert_that(&res.unwrap(), contains(names(&["root", "foo"])).exactly());
}

#[test]
fn test_resolving_one_dep() {
    let reg = registry(vec![pkg("foo"), pkg("bar")]);
    let res = resolve(&pkg_id("root"), vec![dep("foo")], &reg);

    assert_that(&res.unwrap(), contains(names(&["root", "foo"])).exactly());
}

#[test]
fn test_resolving_multiple_deps() {
    let reg = registry(vec![pkg!("foo"), pkg!("bar"), pkg!("baz")]);
    let res = resolve(&pkg_id("root"), vec![dep("foo"), dep("baz")],
                      &reg).unwrap();

    assert_that(&res, contains(names(&["root", "foo", "baz"])).exactly());
}

#[test]
fn test_resolving_transitive_deps() {
    let reg = registry(vec![pkg!("foo"), pkg!("bar" => ["foo"])]);
    let res = resolve(&pkg_id("root"), vec![dep("bar")], &reg).unwrap();

    assert_that(&res, contains(names(&["root", "foo", "bar"])));
}

#[test]
fn test_resolving_common_transitive_deps() {
    let reg = registry(vec![pkg!("foo" => ["bar"]), pkg!("bar")]);
    let res = resolve(&pkg_id("root"), vec![dep("foo"), dep("bar")],
                      &reg).unwrap();

    assert_that(&res, contains(names(&["root", "foo", "bar"])));
}

#[test]
fn test_resolving_with_same_name() {
    let list = vec![pkg_loc("foo", "http://first.example.com"),
                    pkg_loc("bar", "http://second.example.com")];

    let reg = registry(list);
    let res = resolve(&pkg_id("root"),
                      vec![dep_loc("foo", "http://first.example.com"),
                           dep_loc("bar", "http://second.example.com")],
                      &reg);

    let mut names = loc_names(&[("foo", "http://first.example.com"),
                                ("bar", "http://second.example.com")]);

    names.push(pkg_id("root"));

    assert_that(&res.unwrap(), contains(names).exactly());
}

#[test]
fn test_resolving_with_dev_deps() {
    let reg = registry(vec![
        pkg!("foo" => ["bar", dep_kind("baz", Development)]),
        pkg!("baz" => ["bat", dep_kind("bam", Development)]),
        pkg!("bar"),
        pkg!("bat")
    ]);

    let res = resolve(&pkg_id("root"),
                      vec![dep("foo"), dep_kind("baz", Development)],
                      &reg).unwrap();

    assert_that(&res, contains(names(&["root", "foo", "bar", "baz"])));
}

#[test]
fn resolving_with_many_versions() {
    let reg = registry(vec![
        pkg!(("foo", "1.0.1")),
        pkg!(("foo", "1.0.2")),
    ]);

    let res = resolve(&pkg_id("root"), vec![dep("foo")], &reg).unwrap();

    assert_that(&res, contains(names(&[("root", "1.0.0"),
                                       ("foo", "1.0.2")])));
}

#[test]
fn resolving_with_specific_version() {
    let reg = registry(vec![
        pkg!(("foo", "1.0.1")),
        pkg!(("foo", "1.0.2")),
    ]);

    let res = resolve(&pkg_id("root"), vec![dep_req("foo", "=1.0.1")],
                      &reg).unwrap();

    assert_that(&res, contains(names(&[("root", "1.0.0"),
                                       ("foo", "1.0.1")])));
}

#[test]
fn test_resolving_maximum_version_with_transitive_deps() {
    let reg = registry(vec![
        pkg!(("util", "1.2.2")),
        pkg!(("util", "1.0.0")),
        pkg!(("util", "1.1.1")),
        pkg!("foo" => [dep_req("util", "1.0.0")]),
        pkg!("bar" => [dep_req("util", ">=1.0.1")]),
    ]);

    let res = resolve(&pkg_id("root"), vec![dep_req("foo", "1.0.0"), dep_req("bar", "1.0.0")],
                      &reg).unwrap();

    assert_that(&res, contains(names(&[("root", "1.0.0"),
                                       ("foo", "1.0.0"),
                                       ("bar", "1.0.0"),
                                       ("util", "1.2.2")])));
    assert_that(&res, not(contains(names(&[("util", "1.0.1")]))));
    assert_that(&res, not(contains(names(&[("util", "1.1.1")]))));
}

#[test]
fn resolving_incompat_versions() {
    let reg = registry(vec![
        pkg!(("foo", "1.0.1")),
        pkg!(("foo", "1.0.2")),
        pkg!("bar" => [dep_req("foo", "=1.0.2")]),
    ]);

    assert!(resolve(&pkg_id("root"), vec![
        dep_req("foo", "=1.0.1"),
        dep("bar"),
    ], &reg).is_err());
}

#[test]
fn resolving_backtrack() {
    let reg = registry(vec![
        pkg!(("foo", "1.0.2") => [dep("bar")]),
        pkg!(("foo", "1.0.1") => [dep("baz")]),
        pkg!("bar" => [dep_req("foo", "=2.0.2")]),
        pkg!("baz"),
    ]);

    let res = resolve(&pkg_id("root"), vec![
        dep_req("foo", "^1"),
    ], &reg).unwrap();

    assert_that(&res, contains(names(&[("root", "1.0.0"),
                                       ("foo", "1.0.1"),
                                       ("baz", "1.0.0")])));
}

#[test]
fn resolving_allows_multiple_compatible_versions() {
    let reg = registry(vec![
        pkg!(("foo", "1.0.0")),
        pkg!(("foo", "2.0.0")),
        pkg!(("foo", "0.1.0")),
        pkg!(("foo", "0.2.0")),

        pkg!("bar" => ["d1", "d2", "d3", "d4"]),
        pkg!("d1" => [dep_req("foo", "1")]),
        pkg!("d2" => [dep_req("foo", "2")]),
        pkg!("d3" => [dep_req("foo", "0.1")]),
        pkg!("d4" => [dep_req("foo", "0.2")]),
    ]);

    let res = resolve(&pkg_id("root"), vec![
        dep("bar"),
    ], &reg).unwrap();

    assert_that(&res, contains(names(&[("root", "1.0.0"),
                                       ("foo", "1.0.0"),
                                       ("foo", "2.0.0"),
                                       ("foo", "0.1.0"),
                                       ("foo", "0.2.0"),
                                       ("d1", "1.0.0"),
                                       ("d2", "1.0.0"),
                                       ("d3", "1.0.0"),
                                       ("d4", "1.0.0"),
                                       ("bar", "1.0.0")])));
}

#[test]
fn resolving_with_deep_backtracking() {
    let reg = registry(vec![
        pkg!(("foo", "1.0.1") => [dep_req("bar", "1")]),
        pkg!(("foo", "1.0.0") => [dep_req("bar", "2")]),

        pkg!(("bar", "1.0.0") => [dep_req("baz", "=1.0.2"),
                                  dep_req("other", "1")]),
        pkg!(("bar", "2.0.0") => [dep_req("baz", "=1.0.1")]),

        pkg!(("baz", "1.0.2") => [dep_req("other", "2")]),
        pkg!(("baz", "1.0.1")),

        pkg!(("dep_req", "1.0.0")),
        pkg!(("dep_req", "2.0.0")),
    ]);

    let res = resolve(&pkg_id("root"), vec![
        dep_req("foo", "1"),
    ], &reg).unwrap();

    assert_that(&res, contains(names(&[("root", "1.0.0"),
                                       ("foo", "1.0.0"),
                                       ("bar", "2.0.0"),
                                       ("baz", "1.0.1")])));
}

#[test]
<<<<<<< HEAD
fn resolving_with_sys_crates() {
    // This is based on issues/4902
    // With `l` a normal library we get 2copies so everyone gets the newest compatible.
    // But `l-sys` a library with a links attribute we make sure there is only one.
    let reg = registry(vec![
        pkg!(("l-sys", "0.9.1")),
        pkg!(("l-sys", "0.10.0")),
        pkg!(("l", "0.9.1")),
        pkg!(("l", "0.10.0")),
        pkg!(("d", "1.0.0") => [dep_req("l-sys", ">=0.8.0, <=0.10.0"), dep_req("l", ">=0.8.0, <=0.10.0")]),
        pkg!(("r", "1.0.0") => [dep_req("l-sys", "0.9"), dep_req("l", "0.9")]),
    ]);

    let res = resolve(&pkg_id("root"), vec![
        dep_req("d", "1"),
        dep_req("r", "1"),
    ], &reg).unwrap();

    assert_that(&res, contains(names(&[("root", "1.0.0"),
                                       ("d", "1.0.0"),
                                       ("r", "1.0.0"),
                                       ("l-sys", "0.9.1"),
                                       ("l", "0.9.1"),
                                       ("l", "0.10.0")])));
=======
fn resolving_with_constrained_sibling_backtrack_parent() {
    // There is no point in considering all of the backtrack_trap{1,2}
    // candidates since they can't change the result of failing to
    // resolve 'constrained'. Cargo should (ideally) skip past them and resume
    // resolution once the activation of the parent, 'bar', is rolled back.
    // Note that the traps are slightly more constrained to make sure they
    // get picked first.
    let mut reglist = vec![
        pkg!(("foo", "1.0.0") => [dep_req("bar", "1.0"),
                                  dep_req("constrained", "=1.0.0")]),

        pkg!(("bar", "1.0.0") => [dep_req("backtrack_trap1", "1.0.2"),
                                  dep_req("backtrack_trap2", "1.0.2"),
                                  dep_req("constrained", "1.0.0")]),
        pkg!(("constrained", "1.0.0")),
        pkg!(("backtrack_trap1", "1.0.0")),
        pkg!(("backtrack_trap2", "1.0.0")),
    ];
    // Bump this to make the test harder - it adds more versions of bar that will
    // fail to resolve, and more versions of the traps to consider.
    const NUM_BARS_AND_TRAPS: usize = 50; // minimum 2
    for i in 1..NUM_BARS_AND_TRAPS {
        let vsn = format!("1.0.{}", i);
        reglist.push(pkg!(("bar", vsn.clone()) => [dep_req("backtrack_trap1", "1.0.2"),
                                                   dep_req("backtrack_trap2", "1.0.2"),
                                                   dep_req("constrained", "1.0.1")]));
        reglist.push(pkg!(("backtrack_trap1", vsn.clone())));
        reglist.push(pkg!(("backtrack_trap2", vsn.clone())));
        reglist.push(pkg!(("constrained", vsn.clone())));
    }
    let reg = registry(reglist);

    let res = resolve(&pkg_id("root"), vec![
        dep_req("foo", "1"),
    ], &reg).unwrap();

    assert_that(&res, contains(names(&[("root", "1.0.0"),
                                       ("foo", "1.0.0"),
                                       ("bar", "1.0.0"),
                                       ("constrained", "1.0.0")])));
}

#[test]
fn resolving_with_constrained_sibling_backtrack_activation() {
    // It makes sense to resolve most-constrained deps first, but
    // with that logic the backtrack traps here come between the two
    // attempted resolutions of 'constrained'. When backtracking,
    // cargo should skip past them and resume resolution once the
    // number of activations for 'constrained' changes.
    let mut reglist = vec![
        pkg!(("foo", "1.0.0") => [dep_req("bar", "=1.0.0"),
                                  dep_req("backtrack_trap1", "1.0"),
                                  dep_req("backtrack_trap2", "1.0"),
                                  dep_req("constrained", "<=1.0.60")]),
        pkg!(("bar", "1.0.0") => [dep_req("constrained", ">=1.0.60")]),
    ];
    // Bump these to make the test harder, but you'll also need to
    // change the version constraints on `constrained` above. To correctly
    // exercise Cargo, the relationship between the values is:
    // NUM_CONSTRAINED - vsn < NUM_TRAPS < vsn
    // to make sure the traps are resolved between `constrained`.
    const NUM_TRAPS: usize = 45; // min 1
    const NUM_CONSTRAINED: usize = 100; // min 1
    for i in 0..NUM_TRAPS {
        let vsn = format!("1.0.{}", i);
        reglist.push(pkg!(("backtrack_trap1", vsn.clone())));
        reglist.push(pkg!(("backtrack_trap2", vsn.clone())));
    }
    for i in 0..NUM_CONSTRAINED {
        let vsn = format!("1.0.{}", i);
        reglist.push(pkg!(("constrained", vsn.clone())));
    }
    let reg = registry(reglist);

    let res = resolve(&pkg_id("root"), vec![
        dep_req("foo", "1"),
    ], &reg).unwrap();

    assert_that(&res, contains(names(&[("root", "1.0.0"),
                                       ("foo", "1.0.0"),
                                       ("bar", "1.0.0"),
                                       ("constrained", "1.0.60")])));
}

#[test]
fn resolving_with_constrained_sibling_transitive_dep_effects() {
    // When backtracking due to a failed dependency, if Cargo is
    // trying to be clever and skip irrelevant dependencies, care must
    // be taken to not miss the transitive effects of alternatives. E.g.
    // in the right-to-left resolution of the graph below, B may
    // affect whether D is successfully resolved.
    //
    //    A
    //  / | \
    // B  C  D
    // |  |
    // C  D
    let reg = registry(vec![
        pkg!(("A", "1.0.0") => [dep_req("B", "1.0"),
                                dep_req("C", "1.0"),
                                dep_req("D", "1.0.100")]),

        pkg!(("B", "1.0.0") => [dep_req("C", ">=1.0.0")]),
        pkg!(("B", "1.0.1") => [dep_req("C", ">=1.0.1")]),

        pkg!(("C", "1.0.0") => [dep_req("D", "1.0.0")]),
        pkg!(("C", "1.0.1") => [dep_req("D", ">=1.0.1,<1.0.100")]),
        pkg!(("C", "1.0.2") => [dep_req("D", ">=1.0.2,<1.0.100")]),

        pkg!(("D", "1.0.0")),
        pkg!(("D", "1.0.1")),
        pkg!(("D", "1.0.2")),
        pkg!(("D", "1.0.100")),
        pkg!(("D", "1.0.101")),
        pkg!(("D", "1.0.102")),
        pkg!(("D", "1.0.103")),
        pkg!(("D", "1.0.104")),
        pkg!(("D", "1.0.105")),
    ]);

    let res = resolve(&pkg_id("root"), vec![
        dep_req("A", "1"),
    ], &reg).unwrap();

    assert_that(&res, contains(names(&[("A", "1.0.0"),
                                       ("B", "1.0.0"),
                                       ("C", "1.0.0"),
                                       ("D", "1.0.105")])));
>>>>>>> a0282214
}

#[test]
fn resolving_but_no_exists() {
    let reg = registry(vec![
    ]);

    let res = resolve(&pkg_id("root"), vec![
        dep_req("foo", "1"),
    ], &reg);
    assert!(res.is_err());

    assert_eq!(res.err().unwrap().to_string(), "\
no matching package named `foo` found\n\
location searched: registry `http://example.com/`\n\
required by package `root v1.0.0 (registry `http://example.com/`)`\
");
}

#[test]
fn resolving_cycle() {
    let reg = registry(vec![
        pkg!("foo" => ["foo"]),
    ]);

    let _ = resolve(&pkg_id("root"), vec![
        dep_req("foo", "1"),
    ], &reg);
}

#[test]
fn hard_equality() {
    let reg = registry(vec![
        pkg!(("foo", "1.0.1")),
        pkg!(("foo", "1.0.0")),

        pkg!(("bar", "1.0.0") => [dep_req("foo", "1.0.0")]),
    ]);

    let res = resolve(&pkg_id("root"), vec![
        dep_req("bar", "1"),
        dep_req("foo", "=1.0.0"),
    ], &reg).unwrap();

    assert_that(&res, contains(names(&[("root", "1.0.0"),
                                       ("foo", "1.0.0"),
                                       ("bar", "1.0.0")])));
}<|MERGE_RESOLUTION|>--- conflicted
+++ resolved
@@ -378,7 +378,6 @@
 }
 
 #[test]
-<<<<<<< HEAD
 fn resolving_with_sys_crates() {
     // This is based on issues/4902
     // With `l` a normal library we get 2copies so everyone gets the newest compatible.
@@ -403,7 +402,9 @@
                                        ("l-sys", "0.9.1"),
                                        ("l", "0.9.1"),
                                        ("l", "0.10.0")])));
-=======
+}
+
+#[test]
 fn resolving_with_constrained_sibling_backtrack_parent() {
     // There is no point in considering all of the backtrack_trap{1,2}
     // candidates since they can't change the result of failing to
@@ -532,7 +533,6 @@
                                        ("B", "1.0.0"),
                                        ("C", "1.0.0"),
                                        ("D", "1.0.105")])));
->>>>>>> a0282214
 }
 
 #[test]
